/*
 Copyright (C) 2020 Fredrik Öhrström

 This program is free software: you can redistribute it and/or modify
 it under the terms of the GNU General Public License as published by
 the Free Software Foundation, either version 3 of the License, or
 (at your option) any later version.

 This program is distributed in the hope that it will be useful,
 but WITHOUT ANY WARRANTY; without even the implied warranty of
 MERCHANTABILITY or FITNESS FOR A PARTICULAR PURPOSE.  See the
 GNU General Public License for more details.

 You should have received a copy of the GNU General Public License
 along with this program.  If not, see <http://www.gnu.org/licenses/>.
*/

#include"dvparser.h"
#include"meters.h"
#include"meters_common_implementation.h"
#include"wmbus.h"
#include"wmbus_utils.h"
#include"util.h"

using namespace std;

struct MeterWaterstarM : public virtual WaterMeter, public virtual MeterCommonImplementation {
    MeterWaterstarM(MeterInfo &mi);

    // Total water counted through the meter
    double totalWaterConsumption(Unit u);
    bool  hasTotalWaterConsumption();
    double totalWaterBackwards(Unit u);

private:
    void processContent(Telegram *t);
    string status();

    string meter_timestamp_;
    double total_water_consumption_m3_ {};
    uint16_t info_codes_ {};
    double total_water_backwards_m3_ {};
    string meter_version_ {};
    string parameter_set_ {};
};

unique_ptr<WaterMeter> createWaterstarM(MeterInfo &mi)
{
    return unique_ptr<WaterMeter>(new MeterWaterstarM(mi));
}

<<<<<<< HEAD
MeterWaterstarM::MeterWaterstarM(MeterInfo &mi) :
    MeterCommonImplementation(mi, MeterType::WATERSTARM, MANUFACTURER_DWZ)
=======
MeterWaterstarM::MeterWaterstarM(WMBus *bus, MeterInfo &mi) :
    MeterCommonImplementation(bus, mi, MeterType::WATERSTARM)
>>>>>>> c5d445b9
{
    setExpectedTPLSecurityMode(TPLSecurityMode::AES_CBC_IV);

    addLinkMode(LinkMode::T1);
    addLinkMode(LinkMode::C1);

    addPrint("meter_timestamp", Quantity::Text,
             [&](){ return meter_timestamp_; },
             "Date time for this reading.",
             false, true);

    addPrint("total", Quantity::Volume,
             [&](Unit u){ return totalWaterConsumption(u); },
             "The total water consumption recorded by this meter.",
             true, true);

    addPrint("total_backwards", Quantity::Volume,
             [&](Unit u){ return totalWaterBackwards(u); },
             "The total amount of water running backwards through meter.",
             true, true);

    addPrint("current_status", Quantity::Text,
             [&](){ return status(); },
             "Status of meter.",
             true, true);

    addPrint("meter_version", Quantity::Text,
             [&](){ return meter_version_; },
             "Meter version.",
             false, true);

    addPrint("parameter_set", Quantity::Text,
             [&](){ return parameter_set_; },
             "Parameter set.",
             false, true);
}

void MeterWaterstarM::processContent(Telegram *t)
{
    /*
      (waterstarm) 11: 04 dif (32 Bit Integer/Binary Instantaneous value)
      (waterstarm) 12: 6D vif (Date and time type)
      (waterstarm) 13: 282A9E27
      (waterstarm) 17: 04 dif (32 Bit Integer/Binary Instantaneous value)
      (waterstarm) 18: 13 vif (Volume l)
      (waterstarm) 19: * 6A000000 total consumption (0.106000 m3)
      (waterstarm) 1d: 02 dif (16 Bit Integer/Binary Instantaneous value)
      (waterstarm) 1e: FD vif (Second extension of VIF-codes)
      (waterstarm) 1f: 17 vife (Error flags (binary))
      (waterstarm) 20: 0000
      (waterstarm) 22: 04 dif (32 Bit Integer/Binary Instantaneous value)
      (waterstarm) 23: 93 vif (Volume l)
      (waterstarm) 24: 3C vife (backward flow)
      (waterstarm) 25: 00000000
      (waterstarm) 29: 2F skip
      (waterstarm) 2a: 2F skip
      (waterstarm) 2b: 2F skip
      (waterstarm) 2c: 2F skip
      (waterstarm) 2d: 2F skip
      (waterstarm) 2e: 2F skip
      (waterstarm) 2f: 03 dif (24 Bit Integer/Binary Instantaneous value)
      (waterstarm) 30: FD vif (Second extension of VIF-codes)
      (waterstarm) 31: 0C vife (Model/Version)
      (waterstarm) 32: 080000
      (waterstarm) 35: 02 dif (16 Bit Integer/Binary Instantaneous value)
      (waterstarm) 36: FD vif (Second extension of VIF-codes)
      (waterstarm) 37: 0B vife (Parameter set identification)
      (waterstarm) 38: 0011
    */
    int offset;
    string key;

    if (findKey(MeasurementType::Unknown, ValueInformation::DateTime, 0, 0, &key, &t->values)) {
        struct tm datetime;
        extractDVdate(&t->values, key, &offset, &datetime);
        meter_timestamp_ = strdatetime(&datetime);
        t->addMoreExplanation(offset, " at date (%s)", meter_timestamp_.c_str());
    }

    if(findKey(MeasurementType::Unknown, ValueInformation::Volume, 0, 0, &key, &t->values)) {
        extractDVdouble(&t->values, key, &offset, &total_water_consumption_m3_);
        t->addMoreExplanation(offset, " total consumption (%f m3)", total_water_consumption_m3_);
    }

    extractDVuint16(&t->values, "02FD17", &offset, &info_codes_);
    t->addMoreExplanation(offset, " info codes (%s)", status().c_str());

    extractDVdouble(&t->values, "04933C", &offset, &total_water_backwards_m3_);
    t->addMoreExplanation(offset, " total water backwards (%f m3)", total_water_backwards_m3_);

    uint32_t tmp32;
    extractDVuint24(&t->values, "03FD0C", &offset, &tmp32);
    strprintf(meter_version_, "%06x", tmp32);
    t->addMoreExplanation(offset, " meter version (%s)", meter_version_.c_str());

    uint16_t tmp16;
    extractDVuint16(&t->values, "02FD0B", &offset, &tmp16);
    strprintf(parameter_set_, "%04x", tmp16);
    t->addMoreExplanation(offset, " parameter set (%s)", parameter_set_.c_str());
}

double MeterWaterstarM::totalWaterConsumption(Unit u)
{
    assertQuantity(u, Quantity::Volume);
    return convert(total_water_consumption_m3_, Unit::M3, u);
}

double MeterWaterstarM::totalWaterBackwards(Unit u)
{
    assertQuantity(u, Quantity::Volume);
    return convert(total_water_backwards_m3_, Unit::M3, u);
}

bool MeterWaterstarM::hasTotalWaterConsumption()
{
    return true;
}

string MeterWaterstarM::status()
{
    if (info_codes_ == 0) return "OK";
    string s;
    // We would like to know what the bits mean, but currently we do not!
    strprintf(s, "ERROR(%04x)", info_codes_);
    return s;
}<|MERGE_RESOLUTION|>--- conflicted
+++ resolved
@@ -49,13 +49,8 @@
     return unique_ptr<WaterMeter>(new MeterWaterstarM(mi));
 }
 
-<<<<<<< HEAD
 MeterWaterstarM::MeterWaterstarM(MeterInfo &mi) :
-    MeterCommonImplementation(mi, MeterType::WATERSTARM, MANUFACTURER_DWZ)
-=======
-MeterWaterstarM::MeterWaterstarM(WMBus *bus, MeterInfo &mi) :
-    MeterCommonImplementation(bus, mi, MeterType::WATERSTARM)
->>>>>>> c5d445b9
+    MeterCommonImplementation(mi, MeterType::WATERSTARM)
 {
     setExpectedTPLSecurityMode(TPLSecurityMode::AES_CBC_IV);
 
