/*
 Copyright (C) 2020-2022 Patrick Schwarz (gpl-3.0-or-later)
 Copyright (C)      2022 Fredrik Öhrström (gpl-3.0-or-later)

 This program is free software: you can redistribute it and/or modify
 it under the terms of the GNU General Public License as published by
 the Free Software Foundation, either version 3 of the License, or
 (at your option) any later version.

 This program is distributed in the hope that it will be useful,
 but WITHOUT ANY WARRANTY; without even the implied warranty of
 MERCHANTABILITY or FITNESS FOR A PARTICULAR PURPOSE.  See the
 GNU General Public License for more details.

 You should have received a copy of the GNU General Public License
 along with this program.  If not, see <http://www.gnu.org/licenses/>.
*/

#include"meters_common_implementation.h"

namespace
{
    struct Driver : public virtual MeterCommonImplementation {
        Driver(MeterInfo &mi, DriverInfo &di);
    private:
        double consumption_at_set_date_kWh_[16];
    };

    static bool ok = registerDriver([](DriverInfo&di)
    {
        di.setName("sensostar");
        di.setMeterType(MeterType::HeatMeter);
        di.addLinkMode(LinkMode::C1);
        di.addLinkMode(LinkMode::T1);
        di.addDetection(MANUFACTURER_EFE, 0x04,  0x00);
        di.setConstructor([](MeterInfo& mi, DriverInfo& di){ return shared_ptr<Meter>(new Driver(mi, di)); });
    });

    Driver::Driver(MeterInfo &mi, DriverInfo &di) : MeterCommonImplementation(mi, di)
    {
        addStringFieldWithExtractor(
            "meter_timestamp",
            "Date time for this reading.",
            PrintProperty::JSON,
            FieldMatcher::build()
            .set(MeasurementType::Instantaneous)
            .set(VIFRange::DateTime)
            );

        addNumericFieldWithExtractor(
            "total",
            "The total energy consumption recorded by this meter.",
            PrintProperty::JSON | PrintProperty::FIELD | PrintProperty::IMPORTANT,
            Quantity::Energy,
            VifScaling::Auto,
            FieldMatcher::build()
            .set(MeasurementType::Instantaneous)
            .set(VIFRange::AnyEnergyVIF)
            );

        addNumericFieldWithExtractor(
            "power",
            "The active power consumption.",
            PrintProperty::JSON | PrintProperty::OPTIONAL,
            Quantity::Power,
            VifScaling::Auto,
            FieldMatcher::build()
            .set(MeasurementType::Instantaneous)
            .set(VIFRange::AnyPowerVIF)
            );

        addNumericFieldWithExtractor(
            "power_max",
            "The maximum power consumption over ?period?.",
            PrintProperty::JSON | PrintProperty::OPTIONAL,
            Quantity::Power,
            VifScaling::Auto,
            FieldMatcher::build()
            .set(MeasurementType::Maximum)
            .set(VIFRange::AnyPowerVIF)
            );

        addNumericFieldWithExtractor(
            "flow_water",
            "The flow of water.",
            PrintProperty::JSON | PrintProperty::OPTIONAL,
            Quantity::Flow,
            VifScaling::Auto,
            FieldMatcher::build()
            .set(MeasurementType::Instantaneous)
            .set(VIFRange::VolumeFlow)
            );

        addNumericFieldWithExtractor(
            "flow_water_max",
            "The maximum forward flow of water over a ?period?.",
            PrintProperty::JSON | PrintProperty::OPTIONAL,
            Quantity::Flow,
            VifScaling::Auto,
            FieldMatcher::build()
            .set(MeasurementType::Maximum)
            .set(VIFRange::VolumeFlow)
            );

        addNumericFieldWithExtractor(
            "forward",
            "The forward temperature of the water.",
            PrintProperty::JSON | PrintProperty::OPTIONAL,
            Quantity::Temperature,
            VifScaling::Auto,
            FieldMatcher::build()
            .set(MeasurementType::Instantaneous)
            .set(VIFRange::FlowTemperature)
            );

        addNumericFieldWithExtractor(
            "return",
            "The return temperature of the water.",
            PrintProperty::JSON | PrintProperty::OPTIONAL,
            Quantity::Temperature,
            VifScaling::Auto,
            FieldMatcher::build()
            .set(MeasurementType::Instantaneous)
            .set(VIFRange::ReturnTemperature)
            );

        addNumericFieldWithExtractor(
            "difference",
            "The temperature difference forward-return for the water.",
            PrintProperty::JSON | PrintProperty::OPTIONAL,
            Quantity::Temperature,
            VifScaling::AutoSigned,
            FieldMatcher::build()
            .set(MeasurementType::Instantaneous)
            .set(VIFRange::TemperatureDifference)
            );

        addNumericFieldWithExtractor(
            "total_water",
            "The total amount of water that has passed through this meter.",
            PrintProperty::JSON | PrintProperty::FIELD,
            Quantity::Volume,
            VifScaling::Auto,
            FieldMatcher::build()
            .set(MeasurementType::Instantaneous)
            .set(VIFRange::Volume)
            );

        addStringFieldWithExtractorAndLookup(
            "current_status",
            "Status and error flags.",
            PrintProperty::JSON | PrintProperty::FIELD,
            FieldMatcher::build()
            .set(VIFRange::ErrorFlags),            
            {
                {
                    {
                        "ERROR_FLAGS",
                        Translate::Type::BitToString,
                        0xff,
                        "OK",
                        {
<<<<<<< HEAD
                            { 0x01, "TEMPSENSOR_1_BROKEN_CABLE" },
                            { 0x02, "TEMPSENSOR_1_SHORTCUT" },
                            { 0x04, "TEMPSENSOR_2_BROKEN_CABLE" },
                            { 0x08, "TEMPSENSOR_2_SHORTCUT" },
                            { 0x10, "FLOW_METER_FAILURE" },
                            { 0x20, "ELECTRONICS_DEFECT" },
                            { 0x40, "RESET" },
                            { 0x80, "BATTERY_WEAK" },
=======
                            // based on information published here: https://www.engelmann.de/wp-content/uploads/2022/10/1080621004_2022-10-12_BA_S3_ES_Comm_en.pdf
                            { 0x01 , "ERROR_TEMP_SENSOR_1_CABLE_BREAK" },
                            { 0x02 , "ERROR_TEMP_SENSOR_1_SHORT_CIRCUIT" },
                            { 0x04 , "ERROR_TEMP_SENSOR_2_CABLE_BREAK" },
                            { 0x08 , "ERROR_TEMP_SENSOR_2_SHORT_CIRCUIT" },
                            { 0x10 , "ERROR_FLOW_MEASUREMENT_SYSTEM_ERROR" },
                            { 0x20 , "ERROR_ELECTRONICS_DEFECT" },
                            { 0x40 , "OK_INSTRUMENT_RESET" },
                            { 0x80 , "OK_BATTERY_LOW" },
>>>>>>> 19cb76c3
                        }
                    },
                },
            });

        addStringFieldWithExtractor(
            "reporting_date",
                "The reporting date of the last billing period.",
            PrintProperty::JSON | PrintProperty::FIELD,
            FieldMatcher::build()
            .set(MeasurementType::Instantaneous)
            .set(VIFRange::Date)
            .set(StorageNr(1))
            );
        
        addNumericFieldWithExtractor(
            "energy_consumption_at_reporting_date",
            "The energy consumption at the last billing period date.",
            PrintProperty::JSON | PrintProperty::FIELD,
            Quantity::Energy,
            VifScaling::Auto,
            FieldMatcher::build()
            .set(MeasurementType::Instantaneous)
            .set(VIFRange::AnyEnergyVIF)
            .set(StorageNr(1))
            );

        for (int i=1; i<=15; ++i)
        {
            string msg, info;
            strprintf(msg, "consumption_%d_months_ago", i);
            strprintf(info, "Energy consumption %d month(s) ago.", i);
            addNumericFieldWithExtractor(
                msg,
                Quantity::Energy,
                NoDifVifKey,
                VifScaling::Auto,
                MeasurementType::Instantaneous,
                VIFRange::AnyEnergyVIF,
                StorageNr(i*2),
                TariffNr(0),
                IndexNr(1),
                PrintProperty::JSON| PrintProperty::OPTIONAL,
                info,
                SET_FUNC(consumption_at_set_date_kWh_[i], Unit::KWH),
                GET_FUNC(consumption_at_set_date_kWh_[i], Unit::KWH));
        }
    }
}

// Test: Heat sensostar 20480057 NOKEY
// Comment:
// telegram=|68B3B36808007257004820c51400046c100000047839803801040600000000041300000000042B00000000142B00000000043B00000000143B00000000025B1400025f15000261daff02235c00046d2c2ddc24440600000000441300000000426c000001fd171003fd0c05000084200600000000c420060000000084300600000000c430060000000084401300000000c44013000000008480401300000000c48040130000000084c0401300000000c4c0401300000000a216|
<<<<<<< HEAD
// {"media":"heat","meter":"sensostar","name":"Heat","id":"20480057","meter_timestamp":"2022-04-28 13:44","total_kwh":0,"power_kw":0,"power_max_kw":0,"flow_water_m3h":0,"flow_water_max_m3h":0,"forward_c":20,"return_c":21,"difference_c":-0.38,"total_water_m3":0,"current_status":"FLOW_METER_FAILURE","reporting_date":"2000-00-00","energy_consumption_at_reporting_date_kwh":0,"consumption_1_months_ago_kwh":0,"consumption_2_months_ago_kwh":0,"consumption_3_months_ago_kwh":0,"consumption_4_months_ago_kwh":0,"consumption_5_months_ago_kwh":0,"consumption_6_months_ago_kwh":0,"consumption_7_months_ago_kwh":0,"consumption_8_months_ago_kwh":0,"consumption_9_months_ago_kwh":0,"consumption_10_months_ago_kwh":0,"consumption_11_months_ago_kwh":0,"consumption_12_months_ago_kwh":0,"consumption_13_months_ago_kwh":0,"consumption_14_months_ago_kwh":0,"consumption_15_months_ago_kwh":0,"timestamp":"1111-11-11T11:11:11Z"}
// |Heat;20480057;0.000000;0.000000;FLOW_METER_FAILURE;2000-00-00;0.000000;1111-11-11 11:11.11

// Test: WMZ sensostar 02752560 NOKEY
// Comment: from "Sensostar U"  
//telegram=a444c5146025750200047ac20000202f2f046d2e26c62a040643160000041310f0050001fd1700426cbf2c4406570e00008401061f160000840206f6150000840306f5150000840406f3150000840506ea150000840606bf1500008407065214000084080692120000840906c5100000840a06570e0000840b06ca0b0000840c06da090000840d06ca080000840e06c8080000840f06c608000003fd0c05010002fd0b2111
//{"media":"heat","meter":"sensostar","name":"WMZ","id":"02752560","meter_timestamp":"2022-10-06 06:46","total_kwh":5699,"total_water_m3":389.136,"current_status":"OK","reporting_date":"2021-12-31","energy_consumption_at_reporting_date_kwh":3671,"consumption_1_months_ago_kwh":5663,"consumption_2_months_ago_kwh":5622,"consumption_3_months_ago_kwh":5621,"consumption_4_months_ago_kwh":5619,"consumption_5_months_ago_kwh":5610,"consumption_6_months_ago_kwh":5567,"consumption_7_months_ago_kwh":5202,"consumption_8_months_ago_kwh":4754,"consumption_9_months_ago_kwh":4293,"consumption_10_months_ago_kwh":3671,"consumption_11_months_ago_kwh":3018,"consumption_12_months_ago_kwh":2522,"consumption_13_months_ago_kwh":2250,"consumption_14_months_ago_kwh":2248,"consumption_15_months_ago_kwh":2246,"timestamp":"1111-11-11 11:11.11"}
//WMZ;02752560;5699.000000;389.136000;OK;1111-11-11 11:11.11
=======
// {"media":"heat","meter":"sensostar","name":"Heat","id":"20480057","meter_timestamp":"2022-04-28 13:44","total_kwh":0,"power_kw":0,"power_max_kw":0,"flow_water_m3h":0,"flow_water_max_m3h":0,"forward_c":20,"return_c":21,"difference_c":-0.38,"total_water_m3":0,"current_status":"ERROR_FLOW_MEASUREMENT_SYSTEM_ERROR","timestamp":"1111-11-11T11:11:11Z"}
// |Heat;20480057;0.000000;0.000000;ERROR_FLOW_MEASUREMENT_SYSTEM_ERROR;1111-11-11 11:11.11
>>>>>>> 19cb76c3
<|MERGE_RESOLUTION|>--- conflicted
+++ resolved
@@ -160,16 +160,6 @@
                         0xff,
                         "OK",
                         {
-<<<<<<< HEAD
-                            { 0x01, "TEMPSENSOR_1_BROKEN_CABLE" },
-                            { 0x02, "TEMPSENSOR_1_SHORTCUT" },
-                            { 0x04, "TEMPSENSOR_2_BROKEN_CABLE" },
-                            { 0x08, "TEMPSENSOR_2_SHORTCUT" },
-                            { 0x10, "FLOW_METER_FAILURE" },
-                            { 0x20, "ELECTRONICS_DEFECT" },
-                            { 0x40, "RESET" },
-                            { 0x80, "BATTERY_WEAK" },
-=======
                             // based on information published here: https://www.engelmann.de/wp-content/uploads/2022/10/1080621004_2022-10-12_BA_S3_ES_Comm_en.pdf
                             { 0x01 , "ERROR_TEMP_SENSOR_1_CABLE_BREAK" },
                             { 0x02 , "ERROR_TEMP_SENSOR_1_SHORT_CIRCUIT" },
@@ -178,8 +168,7 @@
                             { 0x10 , "ERROR_FLOW_MEASUREMENT_SYSTEM_ERROR" },
                             { 0x20 , "ERROR_ELECTRONICS_DEFECT" },
                             { 0x40 , "OK_INSTRUMENT_RESET" },
-                            { 0x80 , "OK_BATTERY_LOW" },
->>>>>>> 19cb76c3
+                            { 0x80 , "OK_BATTERY_LOW" }
                         }
                     },
                 },
@@ -233,16 +222,11 @@
 // Test: Heat sensostar 20480057 NOKEY
 // Comment:
 // telegram=|68B3B36808007257004820c51400046c100000047839803801040600000000041300000000042B00000000142B00000000043B00000000143B00000000025B1400025f15000261daff02235c00046d2c2ddc24440600000000441300000000426c000001fd171003fd0c05000084200600000000c420060000000084300600000000c430060000000084401300000000c44013000000008480401300000000c48040130000000084c0401300000000c4c0401300000000a216|
-<<<<<<< HEAD
 // {"media":"heat","meter":"sensostar","name":"Heat","id":"20480057","meter_timestamp":"2022-04-28 13:44","total_kwh":0,"power_kw":0,"power_max_kw":0,"flow_water_m3h":0,"flow_water_max_m3h":0,"forward_c":20,"return_c":21,"difference_c":-0.38,"total_water_m3":0,"current_status":"FLOW_METER_FAILURE","reporting_date":"2000-00-00","energy_consumption_at_reporting_date_kwh":0,"consumption_1_months_ago_kwh":0,"consumption_2_months_ago_kwh":0,"consumption_3_months_ago_kwh":0,"consumption_4_months_ago_kwh":0,"consumption_5_months_ago_kwh":0,"consumption_6_months_ago_kwh":0,"consumption_7_months_ago_kwh":0,"consumption_8_months_ago_kwh":0,"consumption_9_months_ago_kwh":0,"consumption_10_months_ago_kwh":0,"consumption_11_months_ago_kwh":0,"consumption_12_months_ago_kwh":0,"consumption_13_months_ago_kwh":0,"consumption_14_months_ago_kwh":0,"consumption_15_months_ago_kwh":0,"timestamp":"1111-11-11T11:11:11Z"}
-// |Heat;20480057;0.000000;0.000000;FLOW_METER_FAILURE;2000-00-00;0.000000;1111-11-11 11:11.11
+// |Heat;20480057;0.000000;0.000000;ERROR_FLOW_MEASUREMENT_SYSTEM_ERROR;2000-00-00;0.000000;1111-11-11 11:11.11
 
 // Test: WMZ sensostar 02752560 NOKEY
 // Comment: from "Sensostar U"  
 //telegram=a444c5146025750200047ac20000202f2f046d2e26c62a040643160000041310f0050001fd1700426cbf2c4406570e00008401061f160000840206f6150000840306f5150000840406f3150000840506ea150000840606bf1500008407065214000084080692120000840906c5100000840a06570e0000840b06ca0b0000840c06da090000840d06ca080000840e06c8080000840f06c608000003fd0c05010002fd0b2111
 //{"media":"heat","meter":"sensostar","name":"WMZ","id":"02752560","meter_timestamp":"2022-10-06 06:46","total_kwh":5699,"total_water_m3":389.136,"current_status":"OK","reporting_date":"2021-12-31","energy_consumption_at_reporting_date_kwh":3671,"consumption_1_months_ago_kwh":5663,"consumption_2_months_ago_kwh":5622,"consumption_3_months_ago_kwh":5621,"consumption_4_months_ago_kwh":5619,"consumption_5_months_ago_kwh":5610,"consumption_6_months_ago_kwh":5567,"consumption_7_months_ago_kwh":5202,"consumption_8_months_ago_kwh":4754,"consumption_9_months_ago_kwh":4293,"consumption_10_months_ago_kwh":3671,"consumption_11_months_ago_kwh":3018,"consumption_12_months_ago_kwh":2522,"consumption_13_months_ago_kwh":2250,"consumption_14_months_ago_kwh":2248,"consumption_15_months_ago_kwh":2246,"timestamp":"1111-11-11 11:11.11"}
-//WMZ;02752560;5699.000000;389.136000;OK;1111-11-11 11:11.11
-=======
-// {"media":"heat","meter":"sensostar","name":"Heat","id":"20480057","meter_timestamp":"2022-04-28 13:44","total_kwh":0,"power_kw":0,"power_max_kw":0,"flow_water_m3h":0,"flow_water_max_m3h":0,"forward_c":20,"return_c":21,"difference_c":-0.38,"total_water_m3":0,"current_status":"ERROR_FLOW_MEASUREMENT_SYSTEM_ERROR","timestamp":"1111-11-11T11:11:11Z"}
-// |Heat;20480057;0.000000;0.000000;ERROR_FLOW_MEASUREMENT_SYSTEM_ERROR;1111-11-11 11:11.11
->>>>>>> 19cb76c3
+//WMZ;02752560;5699.000000;389.136000;OK;1111-11-11 11:11.11