/*
 Copyright (C) 2019 Fredrik Öhrström

 This program is free software: you can redistribute it and/or modify
 it under the terms of the GNU General Public License as published by
 the Free Software Foundation, either version 3 of the License, or
 (at your option) any later version.

 This program is distributed in the hope that it will be useful,
 but WITHOUT ANY WARRANTY; without even the implied warranty of
 MERCHANTABILITY or FITNESS FOR A PARTICULAR PURPOSE.  See the
 GNU General Public License for more details.

 You should have received a copy of the GNU General Public License
 along with this program.  If not, see <http://www.gnu.org/licenses/>.
*/

#include"dvparser.h"
#include"meters.h"
#include"meters_common_implementation.h"
#include"wmbus.h"
#include"wmbus_utils.h"

struct MeterEurisII : public virtual HeatCostMeter, public virtual MeterCommonImplementation {
    MeterEurisII(MeterInfo &mi);

    double currentConsumption(Unit u);
    string setDate();
    double consumptionAtSetDate(Unit u);

private:

    void processContent(Telegram *t);

    string errorFlagsHumanReadable();

    double current_consumption_hca_ {};
    string set_date_; // The set date for index 0 below, is only sent for short telegrams.
    // Ie for long telegrams with 17 values, then the set_date_ is empty.
    double consumption_at_set_date_hca_[17]; // 1 to 17 store in index 0 to 16
    uint16_t error_flags_;
};

<<<<<<< HEAD
MeterEurisII::MeterEurisII(MeterInfo &mi) :
    MeterCommonImplementation(mi, MeterType::EURISII, MANUFACTURER_INE)
=======
MeterEurisII::MeterEurisII(WMBus *bus, MeterInfo &mi) :
    MeterCommonImplementation(bus, mi, MeterType::EURISII)
>>>>>>> c5d445b9
{
    setExpectedTPLSecurityMode(TPLSecurityMode::AES_CBC_IV);

    addLinkMode(LinkMode::T1);

    addPrint("current_consumption", Quantity::HCA,
             [&](Unit u){ return currentConsumption(u); },
             "The current heat cost allocation.",
             true, true);

    addPrint("set_date", Quantity::Text,
             [&](){ return setDate(); },
             "The most recent billing period date.",
             true, true);

    addPrint("consumption_at_set_date", Quantity::HCA,
             [&](Unit u){ return consumption_at_set_date_hca_[0]; },
             "Heat cost allocation at the most recent billing period date.",
             false, true);

    for (int i=1; i<=17; ++i)
    {
        string msg, info;
        strprintf(msg, "consumption_at_set_date_%d", i);
        strprintf(info, "Heat cost allocation at the %d billing period date.", i);
        addPrint(msg, Quantity::HCA,
                 [this,i](Unit u){ return consumption_at_set_date_hca_[i-1]; },
                 info,
                 false, true);
    }

    addPrint("error_flags", Quantity::Text,
             [&](){ return errorFlagsHumanReadable(); },
             "Error flags.",
             true, true);
}

unique_ptr<HeatCostMeter> createEurisII(MeterInfo &mi)
{
    return unique_ptr<HeatCostMeter>(new MeterEurisII(mi));
}

double MeterEurisII::currentConsumption(Unit u)
{
    return current_consumption_hca_;
}

string MeterEurisII::setDate()
{
    return set_date_;
}

double MeterEurisII::consumptionAtSetDate(Unit u)
{
    return consumption_at_set_date_hca_[0];
}

string MeterEurisII::errorFlagsHumanReadable()
{
    string s;
    if (error_flags_ & 0x01) s += "MEASUREMENT ";
    if (error_flags_ & 0x02) s += "SABOTAGE ";
    if (error_flags_ & 0x04) s += "BATTERY ";
    if (error_flags_ & 0x08) s += "CS ";
    if (error_flags_ & 0x10) s += "HF ";
    if (error_flags_ & 0x20) s += "RESET ";

    if (s.length() > 0) {
        s.pop_back();
        return s;
    }

    if (error_flags_ != 0 && s.length() == 0) {
        // Some higher bits are set that we do not know about! Fall back to printing the number!
        strprintf(s, "0x%04X", error_flags_);
    }
    return s;
}

void MeterEurisII::processContent(Telegram *t)
{
    // These meters can be configured to send long telegrams 18 measurement values, no date.
    // or short telegrams 2 measurement values, with a date.

    // Here is a long telegram:
    // (eurisii) 0f: 2F skip
    // (eurisii) 10: 2F skip
    // (eurisii) 11: 0B dif (6 digit BCD Instantaneous value)
    // (eurisii) 12: 6E vif (Units for H.C.A.)
    // (eurisii) 13: * 112233 current consumption (332211.000000 hca)
    // (eurisii) 16: 42 dif (16 Bit Integer/Binary Instantaneous value storagenr=1)
    // (eurisii) 17: 6E vif (Units for H.C.A.)
    // (eurisii) 18: * 0000 consumption at set date 1 (0.000000 hca)
    // (eurisii) 1a: 82 dif (16 Bit Integer/Binary Instantaneous value)
    // (eurisii) 1b: 01 dife (subunit=0 tariff=0 storagenr=2)
    // (eurisii) 1c: 6E vif (Units for H.C.A.)
    // (eurisii) 1d: * 0000 consumption at set date 2 (0.000000 hca)
    // (eurisii) 1f: C2 dif (16 Bit Integer/Binary Instantaneous value storagenr=1)
    // (eurisii) 20: 01 dife (subunit=0 tariff=0 storagenr=3)
    // (eurisii) 21: 6E vif (Units for H.C.A.)
    // (eurisii) 22: * 0000 consumption at set date 3 (0.000000 hca)
    // (eurisii) 24: 82 dif (16 Bit Integer/Binary Instantaneous value)
    // (eurisii) 25: 02 dife (subunit=0 tariff=0 storagenr=4)
    // (eurisii) 26: 6E vif (Units for H.C.A.)
    // (eurisii) 27: * 0000 consumption at set date 4 (0.000000 hca)
    // (eurisii) 29: C2 dif (16 Bit Integer/Binary Instantaneous value storagenr=1)
    // (eurisii) 2a: 02 dife (subunit=0 tariff=0 storagenr=5)
    // (eurisii) 2b: 6E vif (Units for H.C.A.)
    // (eurisii) 2c: * 0000 consumption at set date 5 (0.000000 hca)
    // (eurisii) 2e: 82 dif (16 Bit Integer/Binary Instantaneous value)
    // (eurisii) 2f: 03 dife (subunit=0 tariff=0 storagenr=6)
    // (eurisii) 30: 6E vif (Units for H.C.A.)
    // (eurisii) 31: * 0000 consumption at set date 6 (0.000000 hca)
    // (eurisii) 33: C2 dif (16 Bit Integer/Binary Instantaneous value storagenr=1)
    // (eurisii) 34: 03 dife (subunit=0 tariff=0 storagenr=7)
    // (eurisii) 35: 6E vif (Units for H.C.A.)
    // (eurisii) 36: * 0000 consumption at set date 7 (0.000000 hca)
    // (eurisii) 38: 82 dif (16 Bit Integer/Binary Instantaneous value)
    // (eurisii) 39: 04 dife (subunit=0 tariff=0 storagenr=8)
    // (eurisii) 3a: 6E vif (Units for H.C.A.)
    // (eurisii) 3b: * 0000 consumption at set date 8 (0.000000 hca)
    // (eurisii) 3d: C2 dif (16 Bit Integer/Binary Instantaneous value storagenr=1)
    // (eurisii) 3e: 04 dife (subunit=0 tariff=0 storagenr=9)
    // (eurisii) 3f: 6E vif (Units for H.C.A.)
    // (eurisii) 40: * 0000 consumption at set date 9 (0.000000 hca)
    // (eurisii) 42: 82 dif (16 Bit Integer/Binary Instantaneous value)
    // (eurisii) 43: 05 dife (subunit=0 tariff=0 storagenr=10)
    // (eurisii) 44: 6E vif (Units for H.C.A.)
    // (eurisii) 45: * 0000 consumption at set date 10 (0.000000 hca)
    // (eurisii) 47: C2 dif (16 Bit Integer/Binary Instantaneous value storagenr=1)
    // (eurisii) 48: 05 dife (subunit=0 tariff=0 storagenr=11)
    // (eurisii) 49: 6E vif (Units for H.C.A.)
    // (eurisii) 4a: * 0000 consumption at set date 11 (0.000000 hca)
    // (eurisii) 4c: 82 dif (16 Bit Integer/Binary Instantaneous value)
    // (eurisii) 4d: 06 dife (subunit=0 tariff=0 storagenr=12)
    // (eurisii) 4e: 6E vif (Units for H.C.A.)
    // (eurisii) 4f: * 0000 consumption at set date 12 (0.000000 hca)
    // (eurisii) 51: C2 dif (16 Bit Integer/Binary Instantaneous value storagenr=1)
    // (eurisii) 52: 06 dife (subunit=0 tariff=0 storagenr=13)
    // (eurisii) 53: 6E vif (Units for H.C.A.)
    // (eurisii) 54: * 0000 consumption at set date 13 (0.000000 hca)
    // (eurisii) 56: 82 dif (16 Bit Integer/Binary Instantaneous value)
    // (eurisii) 57: 07 dife (subunit=0 tariff=0 storagenr=14)
    // (eurisii) 58: 6E vif (Units for H.C.A.)
    // (eurisii) 59: * 0000 consumption at set date 14 (0.000000 hca)
    // (eurisii) 5b: C2 dif (16 Bit Integer/Binary Instantaneous value storagenr=1)
    // (eurisii) 5c: 07 dife (subunit=0 tariff=0 storagenr=15)
    // (eurisii) 5d: 6E vif (Units for H.C.A.)
    // (eurisii) 5e: * 0000 consumption at set date 15 (0.000000 hca)
    // (eurisii) 60: 82 dif (16 Bit Integer/Binary Instantaneous value)
    // (eurisii) 61: 08 dife (subunit=0 tariff=0 storagenr=16)
    // (eurisii) 62: 6E vif (Units for H.C.A.)
    // (eurisii) 63: * 0000 consumption at set date 16 (0.000000 hca)
    // (eurisii) 65: C2 dif (16 Bit Integer/Binary Instantaneous value storagenr=1)
    // (eurisii) 66: 08 dife (subunit=0 tariff=0 storagenr=17)
    // (eurisii) 67: 6E vif (Units for H.C.A.)
    // (eurisii) 68: * 0000 consumption at set date 17 (0.000000 hca)
    // (eurisii) 6a: 02 dif (16 Bit Integer/Binary Instantaneous value)
    // (eurisii) 6b: FD vif (Second extension of VIF-codes)
    // (eurisii) 6c: 17 vife (Error flags (binary))
    // (eurisii) 6d: * 0000 error flags (0000)

    int offset;
    string key;

    if (findKey(MeasurementType::Unknown, ValueInformation::HeatCostAllocation, 0, 0, &key, &t->values))
    {
        extractDVdouble(&t->values, key, &offset, &current_consumption_hca_);
        t->addMoreExplanation(offset, " current consumption (%f hca)", current_consumption_hca_);
    }

    if (findKey(MeasurementType::Unknown, ValueInformation::Date, 1, 0, &key, &t->values)) {
        struct tm date;
        extractDVdate(&t->values, key, &offset, &date);
        set_date_ = strdate(&date);
        t->addMoreExplanation(offset, " set date (%s)", set_date_.c_str());
    }

    for (int i=1; i<=17; ++i)
    {
        if (findKey(MeasurementType::Unknown, ValueInformation::HeatCostAllocation, i, 0, &key, &t->values))
        {
            string info;
            strprintf(info, " consumption at set date %d (%%f hca)", i);
            extractDVdouble(&t->values, key, &offset, &consumption_at_set_date_hca_[i-1]);
            t->addMoreExplanation(offset, info.c_str(), consumption_at_set_date_hca_[i-1]);
        }
    }

    key = "02FD17";
    if (hasKey(&t->values, key)) {
        extractDVuint16(&t->values, "02FD17", &offset, &error_flags_);
        t->addMoreExplanation(offset, " error flags (%04X)", error_flags_);
    }
}<|MERGE_RESOLUTION|>--- conflicted
+++ resolved
@@ -41,13 +41,8 @@
     uint16_t error_flags_;
 };
 
-<<<<<<< HEAD
 MeterEurisII::MeterEurisII(MeterInfo &mi) :
-    MeterCommonImplementation(mi, MeterType::EURISII, MANUFACTURER_INE)
-=======
-MeterEurisII::MeterEurisII(WMBus *bus, MeterInfo &mi) :
-    MeterCommonImplementation(bus, mi, MeterType::EURISII)
->>>>>>> c5d445b9
+    MeterCommonImplementation(mi, MeterType::EURISII)
 {
     setExpectedTPLSecurityMode(TPLSecurityMode::AES_CBC_IV);
 
